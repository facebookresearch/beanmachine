name = "Configuration for autogenerating API docs for Bean Machine"

[settings]
# This can be a list of strings if you want to document more than one module
search = ["beanmachine"]
github = "https://github.com/facebookresearch/beanmachine/blob/master/"

[paths]
# Paths are all relative to the *first* search module
sidebar = "../website"
sidebar_filename = "api.sidebar.js"

# TODO: Base path for Docusaurus 2 content
markdown = "../docs/api"

# TODO: regular expression for sections that are visible initially: unfurled = "..."

[filters]

[filters.include]
# If modules or symbols isn't defined then will include all by default

# Multiple strings will be combined into a single regular expression with |
modules = [
    # Use triple quotes for string literals, useful for regular expressions
    '''beanmachine''',
    '''beanmachine\.ppl''',
    '''beanmachine\.ppl\.(examples|inference|model|world)(\.\w+)*'''
]

[filters.exclude]
modules = [
<<<<<<< HEAD
    '''beanmachine\.applications(\.\w+)* ''',
    '''beanmachine\.graph(\.\w+)*''',
    '''beanmachine\.ppl\.(compiler|diagnostic|experimental|inference\.utils|testlib|utils)(\.\w+)*''',
=======
    '''beanmachine\.applications(\.\w+)*''',
    '''beanmachine\.graph(\.\w+)*''',
    '''beanmachine\.ppl\.(compiler|diagnostic|experimental|inference\.utils|legacy|testlib|utils)(\.\w+)*''',
>>>>>>> 1febbc6f
]

# If modules or functions isn't defined then will exclude none by default
symbols = [
    # Anything that begins with an underscore
    '''(\w+\.)+_.*''',

    # Specific stuff
    '''beanmachine.ppl.Diagnostics''',
    '''beanmachine.ppl.param''',
    '''beanmachine.ppl.models.utils.get_beanmachine_logger''',
    '''beanmachine.ppl.world.(ProposalDistribution|TransformData|TransformType|get_default_transforms|get_world_context)''',
]<|MERGE_RESOLUTION|>--- conflicted
+++ resolved
@@ -23,22 +23,17 @@
 # Multiple strings will be combined into a single regular expression with |
 modules = [
     # Use triple quotes for string literals, useful for regular expressions
-    '''beanmachine''',
-    '''beanmachine\.ppl''',
-    '''beanmachine\.ppl\.(examples|inference|model|world)(\.\w+)*'''
+    #'''beanmachine''',
+    #'''beanmachine\.ppl''',
+    #'''beanmachine\.ppl\.(examples|inference|model|world)(\.\w+)*'''
+    '''beanmachine(\.\w+)*''',
 ]
 
 [filters.exclude]
 modules = [
-<<<<<<< HEAD
-    '''beanmachine\.applications(\.\w+)* ''',
-    '''beanmachine\.graph(\.\w+)*''',
-    '''beanmachine\.ppl\.(compiler|diagnostic|experimental|inference\.utils|testlib|utils)(\.\w+)*''',
-=======
     '''beanmachine\.applications(\.\w+)*''',
     '''beanmachine\.graph(\.\w+)*''',
     '''beanmachine\.ppl\.(compiler|diagnostic|experimental|inference\.utils|legacy|testlib|utils)(\.\w+)*''',
->>>>>>> 1febbc6f
 ]
 
 # If modules or functions isn't defined then will exclude none by default
