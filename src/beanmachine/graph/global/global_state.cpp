// Copyright 2004-present Facebook. All Rights Reserved.

#include <algorithm>
#include <cmath>
#include <random>
#include <vector>

#include "beanmachine/graph/distribution/distribution.h"
#include "beanmachine/graph/global/global_state.h"
#include "beanmachine/graph/operator/operator.h"
#include "beanmachine/graph/operator/stochasticop.h"
#include "beanmachine/graph/util.h"

namespace beanmachine {
namespace graph {

GlobalState::GlobalState(Graph& g) : graph(g) {
  flat_size = 0;
  std::set<uint> supp = graph.compute_support();
  for (uint node_id : supp) {
    ordered_support.push_back(graph.nodes[node_id].get());
  }

  // initialize unconstrained value types
  // TODO: rename to initialize_unconstrained_value_types
  for (auto node : ordered_support) {
    if (node->is_stochastic() and node->node_type == NodeType::OPERATOR) {
      auto sto_node = static_cast<oper::StochasticOperator*>(node);
      sto_node->get_unconstrained_value(true);
    }
  }

  // save stochastic and deterministic nodes
  for (auto node : ordered_support) {
    if (node->is_stochastic() and !node->is_observed) {
      stochastic_nodes.push_back(node);
      // initialize vals_backup and grads_backup to correct size
      auto stochastic_node = static_cast<oper::StochasticOperator*>(node);
      NodeValue unconstrained_value =
          *stochastic_node->get_unconstrained_value(false);
      stochastic_unconstrained_vals_backup.push_back(unconstrained_value);
      stochastic_unconstrained_grads_backup.push_back(
          stochastic_node->back_grad1);
    } else if (!node->is_stochastic()) {
      deterministic_nodes.push_back(node);
    }
  }

  // calculate total size of unobserved unconstrained stochastic values
  for (Node* node : stochastic_nodes) {
    auto stochastic_node = static_cast<oper::StochasticOperator*>(node);
    NodeValue unconstrained_value =
        *stochastic_node->get_unconstrained_value(false);
    if (unconstrained_value.type.variable_type == VariableType::SCALAR) {
      flat_size++;
    } else {
      flat_size += static_cast<int>(unconstrained_value._matrix.size());
    }
  }
}

void GlobalState::initialize_values(InitType init_type, uint seed) {
  std::mt19937 gen(31 * seed + 17);
  if (init_type == InitType::PRIOR) {
    // Sample from stochastic nodes and update values directly
    for (auto node : stochastic_nodes) {
      auto sto_node = static_cast<oper::StochasticOperator*>(node);
      sto_node->eval(gen);
      sto_node->get_unconstrained_value(true); // TODO: rename this function
    }
  } else {
    // Update using set_flattened_unconstrained_values
    Eigen::VectorXd flattened_values(flat_size);
    if (init_type == InitType::RANDOM) {
      std::uniform_real_distribution<> uniform_real_distribution(-2, 2);
      for (int i = 0; i < flat_size; i++) {
        flattened_values[i] = uniform_real_distribution(gen);
      }
    } else if (init_type == InitType::ZERO) {
      flattened_values = Eigen::VectorXd::Zero(flat_size);
    }
    set_flattened_unconstrained_values(flattened_values);
  }

  // update and backup values, gradients, and log_prob
  update_backgrad();
  backup_unconstrained_values();
  backup_unconstrained_grads();
  update_log_prob();
}

void GlobalState::backup_unconstrained_values() {
<<<<<<< HEAD
  for (uint sto_node_id = 0; sto_node_id < static_cast<uint>(stochastic_nodes.size());
=======
  for (uint sto_node_id = 0;
       sto_node_id < static_cast<uint>(stochastic_nodes.size());
>>>>>>> 99e8ba81
       sto_node_id++) {
    auto stochastic_node =
        static_cast<oper::StochasticOperator*>(stochastic_nodes[sto_node_id]);
    stochastic_unconstrained_vals_backup[sto_node_id] =
        *stochastic_node->get_unconstrained_value(false);
  }
}

void GlobalState::backup_unconstrained_grads() {
<<<<<<< HEAD
  for (uint sto_node_id = 0; sto_node_id < static_cast<uint>(stochastic_nodes.size());
=======
  for (uint sto_node_id = 0;
       sto_node_id < static_cast<uint>(stochastic_nodes.size());
>>>>>>> 99e8ba81
       sto_node_id++) {
    stochastic_unconstrained_grads_backup[sto_node_id] =
        stochastic_nodes[sto_node_id]->back_grad1;
  }
}

void GlobalState::revert_unconstrained_values() {
<<<<<<< HEAD
  for (uint sto_node_id = 0; sto_node_id < static_cast<uint>(stochastic_nodes.size());
=======
  for (uint sto_node_id = 0;
       sto_node_id < static_cast<uint>(stochastic_nodes.size());
>>>>>>> 99e8ba81
       sto_node_id++) {
    auto stochastic_node =
        static_cast<oper::StochasticOperator*>(stochastic_nodes[sto_node_id]);
    NodeValue* value = stochastic_node->get_unconstrained_value(false);
    *value = stochastic_unconstrained_vals_backup[sto_node_id];
    stochastic_node->get_original_value(true);
  }
}

void GlobalState::revert_unconstrained_grads() {
<<<<<<< HEAD
  for (uint sto_node_id = 0; sto_node_id < static_cast<uint>(stochastic_nodes.size());
=======
  for (uint sto_node_id = 0;
       sto_node_id < static_cast<uint>(stochastic_nodes.size());
>>>>>>> 99e8ba81
       sto_node_id++) {
    stochastic_nodes[sto_node_id]->back_grad1 =
        stochastic_unconstrained_grads_backup[sto_node_id];
  }
}

void GlobalState::add_to_stochastic_unconstrained_nodes(
    Eigen::VectorXd& increment) {
  if (increment.size() != flat_size) {
    throw std::invalid_argument(
        "The size of increment is inconsistent with the values in the graph");
  }
  Eigen::VectorXd flattened_values;
  get_flattened_unconstrained_values(flattened_values);
  Eigen::VectorXd sum = flattened_values + increment;
  set_flattened_unconstrained_values(sum);
}

void GlobalState::get_flattened_unconstrained_values(
    Eigen::VectorXd& flattened_values) {
  flattened_values.resize(flat_size);
  int i = 0;
  for (Node* node : stochastic_nodes) {
    auto sto_node = static_cast<oper::StochasticOperator*>(node);
    NodeValue* value = sto_node->get_unconstrained_value(false);
    if (value->type.variable_type == VariableType::SCALAR) {
      flattened_values[i] = value->_double;
      i++;
    } else {
      Eigen::VectorXd vector(Eigen::Map<Eigen::VectorXd>(
          value->_matrix.data(), value->_matrix.size()));
      flattened_values.segment(i, vector.size()) = vector;
      i += static_cast<int>(value->_matrix.size());
    }
  }
}

void GlobalState::set_flattened_unconstrained_values(
    Eigen::VectorXd& flattened_values) {
  if (flattened_values.size() != flat_size) {
    throw std::invalid_argument(
        "The size of flattened_values is inconsistent with the values in the graph");
  }

  int i = 0;
  for (Node* node : stochastic_nodes) {
    // set unconstrained value
    auto sto_node = static_cast<oper::StochasticOperator*>(node);
    NodeValue* value = sto_node->get_unconstrained_value(false);
    if (value->type.variable_type == VariableType::SCALAR) {
      value->_double = flattened_values[i];
      i++;
    } else {
      value->_matrix = flattened_values.segment(i, value->_matrix.size());
      i += static_cast<int>(value->_matrix.size());
    }

    // sync value with unconstrained_value
    if (sto_node->transform_type != TransformType::NONE) {
      sto_node->get_original_value(true);
    }
  }
}

void GlobalState::get_flattened_unconstrained_grads(
    Eigen::VectorXd& flattened_grad) {
  flattened_grad.resize(flat_size);
  int i = 0;
  for (Node* node : stochastic_nodes) {
    if (node->value.type.variable_type == VariableType::SCALAR) {
      flattened_grad[i] = node->back_grad1._double;
      i++;
    } else {
      Eigen::VectorXd vector(Eigen::Map<Eigen::VectorXd>(
          node->back_grad1._matrix.data(), node->back_grad1._matrix.size()));
      flattened_grad.segment(i, vector.size()) = vector;
      i += static_cast<int>(node->back_grad1._matrix.size());
    }
  }
}

double GlobalState::get_log_prob() {
  return log_prob;
}

void GlobalState::update_log_prob() {
  log_prob = graph._full_log_prob(ordered_support);
}

void GlobalState::update_backgrad() {
  graph.update_backgrad(ordered_support);
}

} // namespace graph
} // namespace beanmachine<|MERGE_RESOLUTION|>--- conflicted
+++ resolved
@@ -90,12 +90,8 @@
 }
 
 void GlobalState::backup_unconstrained_values() {
-<<<<<<< HEAD
-  for (uint sto_node_id = 0; sto_node_id < static_cast<uint>(stochastic_nodes.size());
-=======
-  for (uint sto_node_id = 0;
-       sto_node_id < static_cast<uint>(stochastic_nodes.size());
->>>>>>> 99e8ba81
+  for (uint sto_node_id = 0;
+       sto_node_id < static_cast<uint>(stochastic_nodes.size());
        sto_node_id++) {
     auto stochastic_node =
         static_cast<oper::StochasticOperator*>(stochastic_nodes[sto_node_id]);
@@ -105,12 +101,8 @@
 }
 
 void GlobalState::backup_unconstrained_grads() {
-<<<<<<< HEAD
-  for (uint sto_node_id = 0; sto_node_id < static_cast<uint>(stochastic_nodes.size());
-=======
-  for (uint sto_node_id = 0;
-       sto_node_id < static_cast<uint>(stochastic_nodes.size());
->>>>>>> 99e8ba81
+  for (uint sto_node_id = 0;
+       sto_node_id < static_cast<uint>(stochastic_nodes.size());
        sto_node_id++) {
     stochastic_unconstrained_grads_backup[sto_node_id] =
         stochastic_nodes[sto_node_id]->back_grad1;
@@ -118,12 +110,8 @@
 }
 
 void GlobalState::revert_unconstrained_values() {
-<<<<<<< HEAD
-  for (uint sto_node_id = 0; sto_node_id < static_cast<uint>(stochastic_nodes.size());
-=======
-  for (uint sto_node_id = 0;
-       sto_node_id < static_cast<uint>(stochastic_nodes.size());
->>>>>>> 99e8ba81
+  for (uint sto_node_id = 0;
+       sto_node_id < static_cast<uint>(stochastic_nodes.size());
        sto_node_id++) {
     auto stochastic_node =
         static_cast<oper::StochasticOperator*>(stochastic_nodes[sto_node_id]);
@@ -134,12 +122,8 @@
 }
 
 void GlobalState::revert_unconstrained_grads() {
-<<<<<<< HEAD
-  for (uint sto_node_id = 0; sto_node_id < static_cast<uint>(stochastic_nodes.size());
-=======
-  for (uint sto_node_id = 0;
-       sto_node_id < static_cast<uint>(stochastic_nodes.size());
->>>>>>> 99e8ba81
+  for (uint sto_node_id = 0;
+       sto_node_id < static_cast<uint>(stochastic_nodes.size());
        sto_node_id++) {
     stochastic_nodes[sto_node_id]->back_grad1 =
         stochastic_unconstrained_grads_backup[sto_node_id];
