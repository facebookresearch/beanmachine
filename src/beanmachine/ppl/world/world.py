--- conflicted
+++ resolved
@@ -59,12 +59,8 @@
         self,
         observations: Optional[RVDict] = None,
         initialize_fn: InitializeFn = init_from_prior,
-<<<<<<< HEAD
         params: RVDict = {},
-    ):
-=======
     ) -> None:
->>>>>>> 2af74d26
         self.observations: RVDict = observations or {}
         self._initialize_fn = initialize_fn
         self._variables: Dict[RVIdentifier, Variable] = {}
